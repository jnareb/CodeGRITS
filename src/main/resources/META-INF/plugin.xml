<!-- Plugin Configuration File. Read more: https://plugins.jetbrains.com/docs/intellij/plugin-configuration-file.html -->
<idea-plugin>
    <!-- Unique identifier of the plugin. It should be FQN. It cannot be changed between the plugin versions. -->
    <id>com.example.CodeVision</id>

    <!-- Public plugin name should be written in Title Case.
         Guidelines: https://plugins.jetbrains.com/docs/marketplace/plugin-overview-page.html#plugin-name -->
    <name>CodeVision</name>

    <!-- A displayed Vendor name or Organization ID displayed on the Plugins Page. -->
    <vendor email="support@yourcompany.com" url="https://www.yourcompany.com">YourCompany</vendor>

    <!-- Description of the plugin displayed on the Plugin Page and IDE Plugin Manager.
         Simple HTML elements (text formatting, paragraphs, and lists) can be added inside of <![CDATA[ ]]> tag.
         Guidelines: https://plugins.jetbrains.com/docs/marketplace/plugin-overview-page.html#plugin-description -->
    <description><![CDATA[
    Enter short description for your plugin here.<br>
    <em>most HTML tags may be used</em>
  ]]></description>

    <!-- Product and plugin compatibility requirements.
         Read more: https://plugins.jetbrains.com/docs/intellij/plugin-compatibility.html -->
    <depends>com.intellij.modules.platform</depends>
    <depends>com.intellij.java</depends>

    <!-- Extension points defined by the plugin.
         Read more: https://plugins.jetbrains.com/docs/intellij/plugin-extension-points.html -->
    <extensions defaultExtensionNs="com.intellij">

    </extensions>

    <actions>
        <action id="CodeVision.StartStopTrackingAction"
                class="actions.StartStopTrackingAction"
                text="Start Tracking"
                icon="AllIcons.Actions.ToggleVisibility">
            <add-to-group group-id="ToolsMenu" anchor="first"/>
        </action>
        <action id="CodeVision.PauseResumeAction"
                class="actions.PauseResumeAction"
                text="Pause Tracking">
            <add-to-group group-id="ToolsMenu" anchor="after" relative-to-action="CodeVision.StartStopTrackingAction"/>
        </action>
        <action id="CodeVision.ConfigAction" class="actions.ConfigAction" text="Config Tracking"
                description="Configure tracking options">
            <add-to-group group-id="ToolsMenu" anchor="after" relative-to-action="CodeVision.PauseResumeAction"/>
        </action>
        <group id="actions.TakeNoteActionGroup" class="actions.TakeNoteActionGroup" text="Take Note" description="Take note" popup="true">
            <add-to-group group-id="EditorPopupMenu" anchor="first"/>
        </group>
<<<<<<< HEAD
<!--        <action id="action.FindEyeTrackerAction" class="action.FindEyeTrackerAction" text="Check Eye Tracker" description="Check eye tracker">-->
<!--            <add-to-group group-id="ToolsMenu" anchor="first"/>-->
<!--        </action>-->

<!--        <action id="action.RecordScreenAction" class="action.RecordScreenAction" text="Record Screen"-->
<!--                description="RecordScreen">-->
<!--            <add-to-group group-id="ToolsMenu" anchor="first"/>-->
<!--        </action>-->
        <action id="action.StopActionTest" class="action.StopActionTest" text="StopActionTest"
                description="StopActionTest">
            <add-to-group group-id="ToolsMenu" anchor="first"/>
        </action>
        <action id="action.PauseActionTest" class="action.PauseActionTest" text="PauseActionTest"
                description="PauseActionTest">
            <add-to-group group-id="ToolsMenu" anchor="first"/>
        </action>
        <action id="action.StartActionTest" class="action.StartActionTest" text="StartActionTest"
                description="StartActionTest">
            <add-to-group group-id="ToolsMenu" anchor="first"/>
=======

        <action id="actions.RecordScreenAction" class="actions.RecordScreenAction" text="Record Screen"
                description="RecordScreen">
            <add-to-group group-id="ToolsMenu" anchor="after" relative-to-action="CodeVision.ConfigAction"/>
>>>>>>> 918bdcdc
        </action>
    </actions>
</idea-plugin><|MERGE_RESOLUTION|>--- conflicted
+++ resolved
@@ -48,32 +48,10 @@
         <group id="actions.TakeNoteActionGroup" class="actions.TakeNoteActionGroup" text="Take Note" description="Take note" popup="true">
             <add-to-group group-id="EditorPopupMenu" anchor="first"/>
         </group>
-<<<<<<< HEAD
-<!--        <action id="action.FindEyeTrackerAction" class="action.FindEyeTrackerAction" text="Check Eye Tracker" description="Check eye tracker">-->
-<!--            <add-to-group group-id="ToolsMenu" anchor="first"/>-->
-<!--        </action>-->
-
-<!--        <action id="action.RecordScreenAction" class="action.RecordScreenAction" text="Record Screen"-->
-<!--                description="RecordScreen">-->
-<!--            <add-to-group group-id="ToolsMenu" anchor="first"/>-->
-<!--        </action>-->
-        <action id="action.StopActionTest" class="action.StopActionTest" text="StopActionTest"
-                description="StopActionTest">
-            <add-to-group group-id="ToolsMenu" anchor="first"/>
-        </action>
-        <action id="action.PauseActionTest" class="action.PauseActionTest" text="PauseActionTest"
-                description="PauseActionTest">
-            <add-to-group group-id="ToolsMenu" anchor="first"/>
-        </action>
-        <action id="action.StartActionTest" class="action.StartActionTest" text="StartActionTest"
-                description="StartActionTest">
-            <add-to-group group-id="ToolsMenu" anchor="first"/>
-=======
 
         <action id="actions.RecordScreenAction" class="actions.RecordScreenAction" text="Record Screen"
                 description="RecordScreen">
             <add-to-group group-id="ToolsMenu" anchor="after" relative-to-action="CodeVision.ConfigAction"/>
->>>>>>> 918bdcdc
         </action>
     </actions>
 </idea-plugin>